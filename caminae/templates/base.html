{% extends "main.html" %}
{% load static i18n %}
        
{% block content %}
       
        <div id="container" class="container-fluid">
<<<<<<< HEAD

=======
        
>>>>>>> d6d52a82
            <div class="row-fluid">

                {% block mainpanel %}

                <!-- Modules Panel -->
                <div class="span1">
                    <ul id="entitylist" class="nav nav-pills nav-stacked">
                        <li class="centered {% block nav-path %}{% endblock nav-path %}"><a href="{% url core:path_list %}" title="{% trans "Path" %}"><img src="{% static "images/path.png" %}" style="width: 50px;"></img></a></li>
                        <li class="centered {% block nav-intervention %}{% endblock nav-intervention %}"><a href="{% url maintenance:intervention_list %}" title="{% trans "Intervention" %}"><img src="{% static "images/intervention.png" %}"/></a></li>
                        <li class="centered {% block nav-project %}{% endblock nav-project %}"><a href="{% url maintenance:project_list %}" title="{% trans "Project" %}"><img src="{% static "images/project.png" %}"/></a></li>
                        <li class="centered {% block nav-signage %}{% endblock nav-signage %}"><a href="{% url infrastructure:signage_list %}" title="{% trans "Signage" %}"><img src="{% static "images/signage.png" %}"/></a></li>
                        <li class="centered {% block nav-infrastructure %}{% endblock nav-infrastructure %}"><a href="{% url infrastructure:infrastructure_list %}" title="{% trans "Infrastructure" %}"><img src="{% static "images/infrastructure.png" %}"/></a></li>
                        <li class="centered {% block nav-trekking %}{% endblock nav-trekking %}"><a href="{% url trekking:trek_list %}" title="{% trans "Trek" %}"><img src="{% static "images/trek.png" %}"/></a></li>
                        <li class="centered {% block nav-poi %}{% endblock nav-poi %}"><a href="{% url trekking:poi_list %}" title="{% trans "POI" %}"><img src="{% static "images/poi.png" %}"/></a></li>
                    </ul>
                </div> <!--/span-->

                <!-- List Panel -->
                <div id="results-panel" class="span5">
                
                    <div class="btn-toolbar">
                        {% block mainactions %}
                        {% endblock mainactions %}
                    </div> <!--/row-->

                    <a href="#" id="filters-btn" class="btn btn-large"><i class="icon-filter"></i> Filter</a>
                    <div id="filters-panel" style="display:None">
                        {% block filters %}
                        {% endblock filters %}
                    </div>
                    
                    {% block mainlist %}
                    {% endblock mainlist %}
                    
                </div><!--/span-->

                <!-- Map Panel -->
                <div id="panelright" class="map-panel span6">
                    {% block mainmap %}
                    {% endblock mainmap %}
                </div><!--/span-->
                
                {% endblock mainpanel %}

            </div><!--/row-->
        </div><!--/container-->

{% endblock content %}

{% block extrabody %}
    {{ block.super }}

    <script type="text/javascript">
        $(document).ready(function() {
            $("#filters-btn").click(function () {
                $(this).popover({placement: 'bottom',
                                 title: '{% trans "Filter list and map" %}',
                                 content: $("#filters-panel").html()});
                
            });
        });
    </script>
    {% endblock extrabody %}<|MERGE_RESOLUTION|>--- conflicted
+++ resolved
@@ -4,11 +4,7 @@
 {% block content %}
        
         <div id="container" class="container-fluid">
-<<<<<<< HEAD
-
-=======
         
->>>>>>> d6d52a82
             <div class="row-fluid">
 
                 {% block mainpanel %}
@@ -71,4 +67,4 @@
             });
         });
     </script>
-    {% endblock extrabody %}+{% endblock extrabody %}