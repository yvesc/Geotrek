import re
import inspect
from collections import namedtuple, OrderedDict

from django.conf import settings
from django.utils.importlib import import_module
from django.views.generic.base import View
from django.conf.urls import patterns

__all__ = ['app_settings', 'registry']


app_settings = dict({
    'TITLE': "",
    'HISTORY_ITEMS_MAX': 5,
    'CONVERSION_SERVER': '',
    'CAPTURE_SERVER': '',
    'INTERNAL_USER': '__internal__',
    'JS_SETTINGS_VIEW': 'mapentity:js_settings',
    'ROOT_URL': '',
    'LANGUAGES': settings.LANGUAGES,
    'LANGUAGE_CODE': settings.LANGUAGE_CODE,
    'TEMP_DIR': getattr(settings, 'TEMP_DIR', '/tmp'),
    'MAP_CAPTURE_SIZE': 800,
    'GEOM_FIELD_NAME': 'geom',
}, **getattr(settings, 'MAPENTITY_CONFIG', {}))


<<<<<<< HEAD
_MAP_STYLES = {
    'detail': {'weight': 5, 'opacity': 1, 'color': 'yellow', 'arrowColor': '#FF5E00', 'arrowSize': 8},
    'others': {'opacity': 0.9, 'fillOpacity': 0.7, 'color': 'yellow'},
    'filelayer': {'color': 'red', 'opacity': 1.0, 'fillOpacity': 1.0, 'weight': 2, 'radius': 8},
    'draw': {'color': '#35FF00', 'opacity': 0.8, 'weight': 3},
}


_LEAFLET_PLUGINS = OrderedDict([
    ('leaflet.overintent', {
        'js': 'mapentity/leaflet.overintent.js',
    }),
    ('leaflet.draw', {
        'css': 'mapentity/Leaflet.draw/leaflet.draw.css',
        'js': 'mapentity/Leaflet.draw/leaflet.draw.js',
    }),
    ('leaflet.label', {
        'css': 'mapentity/Leaflet.label/leaflet.label.css',
        'js': 'mapentity/Leaflet.label/leaflet.label.js'
    }),
    ('leaflet.spin', {
        'js': ['mapentity/spin.js',
               'mapentity/leaflet.spin.js']
    }),
    ('leaflet.layerindex', {
        'js': ['mapentity/rtree.js',
               'mapentity/leaflet.layerindex.js']
    }),
    ('leaflet.filelayer', {
        'js': ['mapentity/togeojson.js',
               'mapentity/leaflet.filelayer.js']
    }),
    ('leaflet.textpath', {
        'js': 'mapentity/leaflet.textpath.js'
    }),
    ('leaflet.geometryutil', {
        'js': 'mapentity/leaflet.geometryutil.js'
    }),
    ('leaflet.snap', {
        'js': 'mapentity/leaflet.snap.js'
    }),
    ('leaflet.measurecontrol', {
        'css': 'mapentity/leaflet.measurecontrol.css',
        'js': 'mapentity/leaflet.measurecontrol.js'
    })
])

_LEAFLET_CONFIG = getattr(settings, 'LEAFLET_CONFIG', {})
_LEAFLET_PLUGINS.update(_LEAFLET_CONFIG.get('PLUGINS', {}))  # mapentity plugins first
_LEAFLET_CONFIG['PLUGINS'] = _LEAFLET_PLUGINS
setattr(settings, 'LEAFLET_CONFIG', _LEAFLET_CONFIG)


MapEntity = namedtuple('MapEntity', ['menu', 'label', 'icon', 'icon_small', 'icon_big','modelname', 'url_list'])
=======
TINYMCE_DEFAULT_CONFIG = {
    'theme': 'advanced',
    'theme_advanced_buttons1': 'bold,italic,forecolor,separator,bullist,numlist,link,media,separator,undo,redo,separator,cleanup,code',
    'theme_advanced_buttons2': '',
    'theme_advanced_buttons3': '',
    'theme_advanced_statusbar_location' : 'bottom',
    'theme_advanced_toolbar_location' : 'top',
    'theme_advanced_toolbar_align' : 'center',
    'theme_advanced_resizing' : True,
    'theme_advanced_resize_horizontal': False,
    'plugins': 'media',
    'width' : '95%',
    'resize': "both",
    'valid_elements': "img,p,a,em/i,strong/b,div[align],br,ul,li,ol,iframe[src|frameborder=0|alt|title|width|height|align|name]",
}
TINYMCE_DEFAULT_CONFIG.update(getattr(settings, 'TINYMCE_DEFAULT_CONFIG', {}))
setattr(settings, 'TINYMCE_DEFAULT_CONFIG', TINYMCE_DEFAULT_CONFIG)


MapEntity = namedtuple('MapEntity', ['menu', 'label', 'icon', 'icon_small', 'modelname', 'url_list'])
>>>>>>> 060e7499


class Registry(object):
    def __init__(self):
        self.registry = OrderedDict()
        self.apps = {}

    def register(self, model, name='', menu=True):
        """ Register model and returns URL patterns
        """
        from .urlizor import view_classes_to_url

        # Ignore models from not installed apps
        if not model._meta.installed:
            return ()
        # Register once only
        if model in self.registry:
            return ()
        # Obtain app's views module from Model
        views_module_name = re.sub('models.*', 'views', model.__module__)
        views_module = import_module(views_module_name)
        # Filter to views inherited from MapEntity base views
        picked = []
        for name, view in inspect.getmembers(views_module):
            if inspect.isclass(view) and issubclass(view, View):
                if hasattr(view, 'get_entity_kind'):
                    try:
                        view_model = view.model or view.queryset.model
                    except AttributeError:
                        pass
                    else:
                        if view_model is model:
                            picked.append(view)

        module_name = model._meta.module_name
        app_label = model._meta.app_label

        mapentity = MapEntity(label=model._meta.verbose_name_plural,
                              modelname=module_name,
                              icon='images/%s.png' % module_name,
                              icon_small='images/%s-16.png' % module_name,
                              icon_big='images/%s-96.png' % module_name,
                              menu=menu,
                              url_list='%s:%s_%s' % (app_label, module_name, 'list'))

        self.registry[model] = mapentity
        # Returns Django URL patterns
        return patterns(name, *view_classes_to_url(*picked))

    @property
    def entities(self):
        return self.registry.values()


registry = Registry()<|MERGE_RESOLUTION|>--- conflicted
+++ resolved
@@ -26,7 +26,25 @@
 }, **getattr(settings, 'MAPENTITY_CONFIG', {}))
 
 
-<<<<<<< HEAD
+TINYMCE_DEFAULT_CONFIG = {
+    'theme': 'advanced',
+    'theme_advanced_buttons1': 'bold,italic,forecolor,separator,bullist,numlist,link,media,separator,undo,redo,separator,cleanup,code',
+    'theme_advanced_buttons2': '',
+    'theme_advanced_buttons3': '',
+    'theme_advanced_statusbar_location' : 'bottom',
+    'theme_advanced_toolbar_location' : 'top',
+    'theme_advanced_toolbar_align' : 'center',
+    'theme_advanced_resizing' : True,
+    'theme_advanced_resize_horizontal': False,
+    'plugins': 'media',
+    'width' : '95%',
+    'resize': "both",
+    'valid_elements': "img,p,a,em/i,strong/b,div[align],br,ul,li,ol,iframe[src|frameborder=0|alt|title|width|height|align|name]",
+}
+TINYMCE_DEFAULT_CONFIG.update(getattr(settings, 'TINYMCE_DEFAULT_CONFIG', {}))
+setattr(settings, 'TINYMCE_DEFAULT_CONFIG', TINYMCE_DEFAULT_CONFIG)
+
+
 _MAP_STYLES = {
     'detail': {'weight': 5, 'opacity': 1, 'color': 'yellow', 'arrowColor': '#FF5E00', 'arrowSize': 8},
     'others': {'opacity': 0.9, 'fillOpacity': 0.7, 'color': 'yellow'},
@@ -81,28 +99,6 @@
 
 
 MapEntity = namedtuple('MapEntity', ['menu', 'label', 'icon', 'icon_small', 'icon_big','modelname', 'url_list'])
-=======
-TINYMCE_DEFAULT_CONFIG = {
-    'theme': 'advanced',
-    'theme_advanced_buttons1': 'bold,italic,forecolor,separator,bullist,numlist,link,media,separator,undo,redo,separator,cleanup,code',
-    'theme_advanced_buttons2': '',
-    'theme_advanced_buttons3': '',
-    'theme_advanced_statusbar_location' : 'bottom',
-    'theme_advanced_toolbar_location' : 'top',
-    'theme_advanced_toolbar_align' : 'center',
-    'theme_advanced_resizing' : True,
-    'theme_advanced_resize_horizontal': False,
-    'plugins': 'media',
-    'width' : '95%',
-    'resize': "both",
-    'valid_elements': "img,p,a,em/i,strong/b,div[align],br,ul,li,ol,iframe[src|frameborder=0|alt|title|width|height|align|name]",
-}
-TINYMCE_DEFAULT_CONFIG.update(getattr(settings, 'TINYMCE_DEFAULT_CONFIG', {}))
-setattr(settings, 'TINYMCE_DEFAULT_CONFIG', TINYMCE_DEFAULT_CONFIG)
-
-
-MapEntity = namedtuple('MapEntity', ['menu', 'label', 'icon', 'icon_small', 'modelname', 'url_list'])
->>>>>>> 060e7499
 
 
 class Registry(object):
